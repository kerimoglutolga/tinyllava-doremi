--- conflicted
+++ resolved
@@ -33,10 +33,7 @@
 - Our best model, TinyLLaVA-3.1B, achieves better overall performance against existing 7B models such as LLaVA-1.5 and Qwen-VL.
 
 ## Contents
-<<<<<<< HEAD
-=======
-## Contents
->>>>>>> 7ce61e77
+
 - [Install](#x1f527-requirements-and-installation)
 - [Model Zoo](#x1f433-model-zoo)
 - [Demo](#Demo)
